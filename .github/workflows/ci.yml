name: CI

on:
  workflow_dispatch:
  push:
  release:
    types: [published]

env:
  REGISTRY: ghcr.io
  IMAGE_NAME_TESTING: ${{ github.repository }}/testing
  IMAGE_NAME_RUNTIME: ${{ github.repository }}/runtime

jobs:
  test:
    name: "Test backpex"
    runs-on: ubuntu-latest
    strategy:
      matrix:
        elixir: ["1.16.2", "1.15.7"]
        erlang: ["26.2.2", "25.3.2"]

    steps:
      - name: Checkout code
        uses: actions/checkout@v4

      - uses: erlef/setup-beam@v1
        with:
          otp-version: ${{ matrix.erlang }}
          elixir-version: ${{ matrix.elixir }}

      - name: Restore the deps cache
        uses: actions/cache@v4
        id: deps-cache
        with:
          path: deps
          key: ${{ runner.os }}-${{ matrix.elixir }}-${{ matrix.erlang }}-deps-mixlockhash-${{ hashFiles(format('{0}{1}', github.workspace, '/mix.lock')) }}
          restore-keys: |
            ${{ runner.os }}-${{ matrix.elixir }}-${{ matrix.erlang }}-deps-

      - name: Restore the _build cache
        uses: actions/cache@v4
        id: build-cache
        with:
          path: _build
          key: ${{ runner.os }}-${{ matrix.elixir }}-${{ matrix.erlang }}-build-mixlockhash-${{ hashFiles(format('{0}{1}', github.workspace, '/mix.lock')) }}
          restore-keys: |
            ${{ runner.os }}-${{ matrix.elixir }}-${{ matrix.erlang }}-build-

      - name: Restore the plts cache
        uses: actions/cache@v4
        id: plts-cache
        with:
          path: priv/plts
          key: ${{ runner.os }}-${{ matrix.elixir }}-${{ matrix.erlang }}-plts-mixlockhash-${{ hashFiles(format('{0}{1}', github.workspace, '/mix.lock')) }}
          restore-keys: |
            ${{ runner.os }}-${{ matrix.elixir }}-${{ matrix.erlang }}-plts-

      - name: Install dependencies
        if: steps.deps-cache.outputs.cache-hit != 'true'
        run: |
          mix local.hex --force --if-missing
          mix local.rebar --force --if-missing
          mix deps.get

      - name: Compile dependencies
        if: steps.deps-cache.outputs.cache-hit != 'true'
        run: mix deps.compile

      - name: Run tests
        run: |
          mix test

      - name: Check formatting
        run: |
          mix format --check-formatted

      - name: Compile with warnings as errors
        run: |
          mix compile --warnings-as-errors --force

      - name: Credo
        run: |
          mix credo

      - name: Sobelow
        run: |
          mix sobelow --config

      - name: Deps Unused
        run: |
          mix deps.unlock --check-unused

      - name: Deps Audit
        continue-on-error: true
        run: |
          mix deps.audit

      - name: Gettext Check
        run: |
          mix gettext.extract --check-up-to-date

      - name: Publish package on hex.pm
        if: github.event_name == 'release'
        env:
          HEX_API_KEY: ${{ secrets.HEX_API_KEY }}
        run: mix hex.publish --yes

  publish:
    needs: test
    if: github.event_name == 'release'
    name: "Publish package on hex.pm"
    runs-on: ubuntu-latest

    steps:
      - name: Checkout code
        uses: actions/checkout@v4

      - name: Determine the elixir version
        id: elixir_version
        run: echo "version=$(grep -h elixir .tool-versions | awk '{ print $2 }' | awk -F - '{print $1}')" >> $GITHUB_OUTPUT

      - name: Determine the otp version
        id: otp_version
        run: echo "version=$(grep -h erlang .tool-versions | awk '{ print $2 }')" >> $GITHUB_OUTPUT

      - name: Use versions
        run: echo "Using Elixir version ${{ steps.elixir_version.outputs.version }} and OTP version ${{ steps.otp_version.outputs.version }}"

      - uses: erlef/setup-beam@v1
        with:
          otp-version: ${{ steps.otp_version.outputs.version }}
          elixir-version: ${{ steps.elixir_version.outputs.version }}

      - name: Publish package on hex.pm
        env:
          HEX_API_KEY: ${{ secrets.HEX_API_KEY }}
        run: mix hex.publish --yes

  build-testing:
    name: "Build testing"
    runs-on: ubuntu-latest

    permissions:
      contents: read
      packages: write

    steps:
      - name: Checkout code
        uses: actions/checkout@v4

      - name: Set up Docker Buildx
        uses: docker/setup-buildx-action@v3

      - name: Log in to the container registry
        uses: docker/login-action@v3
        with:
          registry: ${{ env.REGISTRY }}
          username: ${{ github.actor }}
          password: ${{ secrets.GITHUB_TOKEN }}

      - name: Extract metadata (tags, labels) for Docker
        id: meta
        uses: docker/metadata-action@v5
        with:
          images: ${{ env.REGISTRY }}/${{ env.IMAGE_NAME_TESTING }}

      - name: Build container
        uses: docker/build-push-action@v5
        with:
          push: true
          tags: ${{ steps.meta.outputs.tags }}
          labels: ${{ steps.meta.outputs.labels }}
          cache-from: type=registry,ref=${{ env.REGISTRY }}/${{ env.IMAGE_NAME_TESTING }}:buildcache
          cache-to: type=registry,ref=${{ env.REGISTRY }}/${{ env.IMAGE_NAME_TESTING }}:buildcache,mode=max
          target: builder
          build-args: |
            MIX_ENV=test
    outputs:
      image: ${{ steps.meta.outputs.tags }}

  lint-demo:
    needs: build-testing
    name: "Lint (Demo)"
    runs-on: ubuntu-latest
    container:
      image: ${{ needs.build-testing.outputs.image }}

    steps:
      - name: lint:mix
        working-directory: /opt/app/demo
        run: |
          yarn lint:mix

      - name: Add tar that supports --posix option to be used by cache action
        run: |
          apk add --no-cache tar

      - name: Restore the plts cache
        uses: actions/cache@v4
        id: plts-cache
        with:
          path: /opt/app/demo/priv/plts
          key: ${{ runner.os }}-demo-plts-mixlockhash-${{ hashFiles(format('{0}{1}', github.workspace, '/opt/app/demo/mix.lock')) }}
          restore-keys: |
            ${{ runner.os }}-demo-plts-

<<<<<<< HEAD
      - name: lint:dialyzer
        working-directory: /opt/app/demo  
        run: |
          mix dialyzer --force-check

=======
>>>>>>> ecd6400c
      - name: lint:credo
        working-directory: /opt/app/demo
        run: |
          yarn lint:credo

      - name: lint:sobelow
        working-directory: /opt/app/demo
        run: |
          yarn lint:sobelow

      - name: lint:style
        working-directory: /opt/app/demo
        run: |
          yarn lint:style

      - name: lint:standard
        working-directory: /opt/app/demo
        run: |
          yarn lint:standard

      - name: lint:deps-unused
        working-directory: /opt/app/demo
        run: |
          yarn lint:deps-unused

      - name: lint:gettext
        working-directory: /opt/app/demo
        run: |
          yarn lint:gettext

  test-compile:
    needs: build-testing
    name: "Compile (Demo)"
    runs-on: ubuntu-latest
    container:
      image: ${{ needs.build-testing.outputs.image }}

    steps:
      - name: Compile with warnings as errors
        working-directory: /opt/app/demo
        run: |
          mix compile --warnings-as-errors --force

  test-demo:
    needs: build-testing
    name: "Test (Demo)"
    runs-on: ubuntu-latest
    container:
      image: ${{ needs.build-testing.outputs.image }}
      env:
        POSTGRES_DB: test
        POSTGRES_PASSWORD: postgres
    services:
      postgres:
        image: postgres:16-alpine
        env:
          POSTGRES_PASSWORD: postgres
        options: >-
          --health-cmd pg_isready
          --health-interval 10s
          --health-timeout 5s
          --health-retries 5

    steps:
      - name: Run test
        working-directory: /opt/app/demo
        run: |
          yarn test

  deps-audit:
    needs: build-testing
    name: "Deps Audit (Demo)"
    runs-on: ubuntu-latest
    container:
      image: ${{ needs.build-testing.outputs.image }}

    steps:
      - name: Deps audit
        working-directory: /opt/app/demo
        continue-on-error: true
        run: |
          mix deps.audit

  build-runtime:
    name: "Build runtime"
    runs-on: ubuntu-latest
    needs: [lint-demo, test-compile, test-demo, deps-audit]

    permissions:
      contents: read
      packages: write

    steps:
      - name: Checkout code
        uses: actions/checkout@v4

      - name: Set up Docker Buildx
        uses: docker/setup-buildx-action@v3

      - name: Log in to the container registry
        uses: docker/login-action@v3
        with:
          registry: ${{ env.REGISTRY }}
          username: ${{ github.actor }}
          password: ${{ secrets.GITHUB_TOKEN }}

      - name: Extract metadata (tags, labels) for Docker
        id: meta
        uses: docker/metadata-action@v5
        with:
          images: ${{ env.REGISTRY }}/${{ env.IMAGE_NAME_RUNTIME }}

      - name: Build container
        uses: docker/build-push-action@v5
        with:
          push: true
          tags: ${{ steps.meta.outputs.tags }}
          labels: ${{ steps.meta.outputs.labels }}
          cache-from: type=registry,ref=${{ env.REGISTRY }}/${{ env.IMAGE_NAME_RUNTIME }}:buildcache
          cache-to: type=registry,ref=${{ env.REGISTRY }}/${{ env.IMAGE_NAME_RUNTIME }}:buildcache,mode=max
          target: runtime
          build-args: |
            MIX_ENV=prod<|MERGE_RESOLUTION|>--- conflicted
+++ resolved
@@ -205,14 +205,6 @@
           restore-keys: |
             ${{ runner.os }}-demo-plts-
 
-<<<<<<< HEAD
-      - name: lint:dialyzer
-        working-directory: /opt/app/demo  
-        run: |
-          mix dialyzer --force-check
-
-=======
->>>>>>> ecd6400c
       - name: lint:credo
         working-directory: /opt/app/demo
         run: |
