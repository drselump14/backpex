--- conflicted
+++ resolved
@@ -65,52 +65,6 @@
     end
   end
 
-<<<<<<< HEAD
-      @impl Backpex.Filter
-      def render_form(var!(assigns) = assigns) do
-        value = if is_nil(assigns.value), do: [], else: assigns.value
-
-        var!(assigns) =
-          var!(assigns)
-          |> assign(:value, value)
-          |> assign(:options, options())
-          |> assign(:prompt, prompt())
-
-        ~H"""
-        <div class="mt-2" x-data="{ open: false }">
-          <div tabindex="0" @click="open = !open" role="button" class="select select-sm select-bordered w-full">
-            <%= if @value == [] do %>
-              <%= @prompt %>
-            <% else %>
-              <%= "#{Enum.count(@value)} #{Backpex.translate("selected")}" %>
-            <% end %>
-          </div>
-          <ul
-            tabindex="0"
-            class="dropdown-content z-[1] menu bg-base-100 rounded-box min-w-60 max-h-96 w-max overflow-y-auto p-2 shadow"
-            x-show="open"
-            @click.outside="open = false"
-          >
-            <div class="space-y-2">
-              <input type="hidden" name={@form[@field].name} value="" />
-              <%= for {label, value} <- @options do %>
-                <label class="flex cursor-pointer items-center gap-x-2">
-                  <input
-                    id={"#{@form[@field].name}[]-#{value}"}
-                    type="checkbox"
-                    name={@form[@field].name <> "[]"}
-                    class="checkbox checkbox-sm checkbox-primary"
-                    value={value}
-                    checked={to_string(value) in @value}
-                  />
-                  <span class="label-text">
-                    <%= label %>
-                  </span>
-                </label>
-              <% end %>
-            </div>
-          </ul>
-=======
   attr :value, :any, required: true
   attr :options, :list, required: true
 
@@ -129,16 +83,16 @@
   attr :prompt, :string, required: true
 
   def render_form(assigns) do
-    checked = if is_nil(assigns.value), do: [], else: assigns.value
-    assigns = assign(assigns, :checked, checked)
+    value = if is_nil(assigns.value), do: [], else: assigns.value
+    assigns = assign(assigns, :value, value)
 
     ~H"""
     <div class="mt-2" x-data="{ open: false }">
       <div tabindex="0" @click="open = !open" role="button" class="select select-sm select-bordered w-full">
-        <%= if @checked == [] do %>
+        <%= if @value == [] do %>
           <%= @prompt %>
         <% else %>
-          <%= "#{Enum.count(@checked)} #{Backpex.translate("selected")}" %>
+          <%= "#{Enum.count(@value)} #{Backpex.translate("selected")}" %>
         <% end %>
       </div>
       <ul
@@ -148,25 +102,22 @@
         @click.outside="open = false"
       >
         <div class="space-y-2">
-          <%= Phoenix.HTML.Form.hidden_input(@form, @field, name: Phoenix.HTML.Form.input_name(@form, @field), value: "") %>
-          <%= for {label, key} <- @options do %>
+          <input type="hidden" name={@form[@field].name} value="" />
+          <%= for {label, v} <- @options do %>
             <label class="flex cursor-pointer items-center gap-x-2">
-              <%= Phoenix.HTML.Form.checkbox(
-                @form,
-                @field,
-                name: Phoenix.HTML.Form.input_name(@form, @field) <> "[]",
-                class: "checkbox checkbox-sm checkbox-primary",
-                checked: to_string(key) in @checked,
-                checked_value: key,
-                unchecked_value: "",
-                hidden_input: false
-              ) %>
+              <input
+                id={"#{@form[@field].name}[]-#{v}"}
+                type="checkbox"
+                name={@form[@field].name <> "[]"}
+                class="checkbox checkbox-sm checkbox-primary"
+                value={v}
+                checked={to_string(v) in @value}
+              />
               <span class="label-text">
                 <%= label %>
               </span>
             </label>
           <% end %>
->>>>>>> 55e50d94
         </div>
       </ul>
     </div>
