defmodule Backpex.Filters.Range do
  @moduledoc """
  Range filters render two input fields of the same type. Backpex offers the `:date`, `:datetime` and the `number` type.

  A basic implementation of a date range filter would look like this:

      defmodule MyAppWeb.Filters.DateRange do
        use Backpex.Filters.Range

        @impl Backpex.Filters.Range
        def type, do: :date

        @impl Backpex.Filter
        def label, do: "Date Range (begins at)"
      end

  > Note that the query function is already implemented via `Backpex.Filters.Range`.

  > #### `use Backpex.Filters.Range` {: .info}
  >
  > When you `use Backpex.Filters.Range`, the `Backpex.Filters.Range` module will set `@behavior Backpex.Filters.Range`.
  > In addition it will add a `render` and `render_form` function in order to display the corresponding filter.
  > It will also implement the `Backpex.Filter.query` function to define a range query.
  """

  @doc """
  The type return value defines the rendered input fields of the range filter.
  """
  @callback type :: :date | :datetime | :number

  defmacro __using__(_opts) do
    quote do
      use BackpexWeb, :filter

      @behaviour Backpex.Filters.Range

<<<<<<< HEAD
=======
      @dialyzer {:no_match, render_type: 0, maybe_parse: 3}
      @dialyzer {:no_unused, render_type: 0, parse_float_or_int: 1, date?: 1}

>>>>>>> 0a6278ce
      @impl Backpex.Filter
      def query(query, attribute, %{"start" => start_at, "end" => end_at}) do
        maybe_parse_range(start_at, end_at)
        |> do_query(query, attribute)
      end

      @impl Backpex.Filter
      def query(query, attribute, _params) do
        query
      end

      defp do_query({nil, nil}, query, _attribute), do: query

      defp do_query({start_at, nil}, query, attribute) do
        where(query, [x], field(x, ^attribute) >= ^start_at)
      end

      defp do_query({nil, end_at}, query, attribute) do
        where(query, [x], field(x, ^attribute) <= ^end_at)
      end

      defp do_query({start_at, end_at}, query, attribute) do
        where(query, [x], field(x, ^attribute) >= ^start_at and field(x, ^attribute) <= ^end_at)
      end

      defp maybe_parse_range(start_at, end_at) do
        type = type()

        {maybe_parse(type, start_at), maybe_parse(type, end_at, true)}
      end

      defp maybe_parse(type, value, is_end? \\ false)

      defp maybe_parse(_type, "", _is_end?), do: nil

      defp maybe_parse(:date, value, _is_end?), do: if(date?(value), do: value, else: nil)

      defp maybe_parse(:datetime, value, false = _is_end?),
        do: if(date?(value), do: value <> "T00:00:00+00:00", else: nil)

      defp maybe_parse(:datetime, value, _is_end?), do: if(date?(value), do: value <> "T23:59:59+00:00", else: nil)

      defp maybe_parse(:number, value, _is_end?), do: parse_float_or_int(value)

      defp parse_float_or_int(value) do
        case {Integer.parse(value), Float.parse(value)} do
          {{value, ""}, _parsed_float} -> value
          {_parsed_integer, {value, ""}} -> value
          {_parsed_integer_err, _parsed_float_err} -> nil
        end
      end

      defp render_type do
        case type() do
          :datetime -> :date
          other -> other
        end
      end

      defp date?(date) do
        case Date.from_iso8601(date) do
          {:ok, _} -> true
          _err -> false
        end
      end

      @impl Backpex.Filter
      def render(var!(assigns)) do
        var!(assigns) =
          var!(assigns)
          |> assign(:min, var!(assigns).value["start"])
          |> assign(:max, var!(assigns).value["end"])

        ~H"""
        <span :if={@max == ""}>&gt; <%= @min %></span>
        <span :if={@min == ""}>&lt; <%= @max %></span>
        <span :if={@min != "" and @max != ""}><%= @min %> &mdash; <%= @max %></span>
        """
      end

      @impl Backpex.Filter
      def render_form(var!(assigns) = assigns) do
        ~H"""
        <.inputs_for :let={f} field={@form[@field]}>
          <.range_input_set form={f} type={render_type()} value={@value} />
        </.inputs_for>
        """
      end

      defp range_input_set(%{type: :date} = var!(assigns)) do
        ~H"""
        <div class="mt-2">
          <%= Phoenix.HTML.Form.date_input(
            @form,
            "start",
            value: @value["start"],
            class: "input input-sm input-bordered mb-2 w-full"
          ) %>
          <%= Phoenix.HTML.Form.date_input(
            @form,
            "end",
            value: @value["end"],
            class: "input input-sm input-bordered w-full"
          ) %>
        </div>
        """
      end

      defp range_input_set(%{type: :number} = var!(assigns)) do
        ~H"""
        <div class="mt-2">
          <%= Phoenix.HTML.Form.number_input(
            @form,
            "start",
            value: @value["start"],
            class: "input input-sm input-bordered mb-2 w-full"
          ) %>
          <%= Phoenix.HTML.Form.number_input(
            @form,
            "end",
            value: @value["end"],
            class: "input input-sm input-bordered w-full"
          ) %>
        </div>
        """
      end

      defoverridable query: 3
    end
  end
end<|MERGE_RESOLUTION|>--- conflicted
+++ resolved
@@ -34,12 +34,6 @@
 
       @behaviour Backpex.Filters.Range
 
-<<<<<<< HEAD
-=======
-      @dialyzer {:no_match, render_type: 0, maybe_parse: 3}
-      @dialyzer {:no_unused, render_type: 0, parse_float_or_int: 1, date?: 1}
-
->>>>>>> 0a6278ce
       @impl Backpex.Filter
       def query(query, attribute, %{"start" => start_at, "end" => end_at}) do
         maybe_parse_range(start_at, end_at)
