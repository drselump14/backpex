defmodule Backpex.Filters.Select do
  @moduledoc """
  The select filter behaviour. Renders a select box for the implemented `options/0` and `prompt/0` callbacks.
  `prompt/0` defines the key for the `nil` value added as first option.

  See the following example for an implementation of an event status filter.

      defmodule MyAppWeb.Filters.EventStatusSelect do
        use Backpex.Filters.Select

        @impl Backpex.Filter
        def label, do: "Event status"

        @impl Backpex.Filters.Select
        def prompt, do: "Select an option..."

        @impl Backpex.Filters.Select
        def options, do: [
          {"Open", :open},
          {"Close", :close},
        ]

        @impl Backpex.Filter
        def query(query, attribute, value) do
            where(query, [x], field(x, ^attribute) == ^value)
        end
      end

  > #### `use Backpex.Filters.Select` {: .info}
  >
  > When you `use Backpex.Filters.Select`, the `Backpex.Filters.Select` module will set `@behavior Backpex.Filters.Select`.
  > In addition it will add a `render` and `render_form` function in order to display the corresponding filter.
  """
  use BackpexWeb, :filter

  @doc """
  The select's default option.
  """
  @callback prompt :: String.t() | atom()

  @doc """
  The list of options for the select filter.
  """
  @callback options :: [{String.t() | atom(), String.t() | atom()}]

  defmacro __using__(_opts) do
    quote do
      use BackpexWeb, :filter
      use Backpex.Filter

      alias Backpex.Filters.Select, as: SelectFilter

      @behaviour Backpex.Filters.Select

      @impl Backpex.Filter
      defdelegate query(query, attribute, value), to: SelectFilter

      @impl Backpex.Filter
      def render(assigns) do
        assigns = assign(assigns, :options, options())
        SelectFilter.render(assigns)
      end

      @impl Backpex.Filter
<<<<<<< HEAD
      def render_form(var!(assigns) = assigns) do
        ~H"""
        <select name={@form[@field].name} class="select select-sm select-bordered mt-2 w-full">
          <option value=""><%= prompt() %></option>
          <%= Phoenix.HTML.Form.options_for_select(options(), selected(@value)) %>
        </select>
        """
      end
=======
      def render_form(assigns) do
        assigns =
          assigns
          |> assign(:options, options())
          |> assign(:prompt, prompt())
>>>>>>> 55e50d94

        SelectFilter.render_form(assigns)
      end

      defoverridable query: 3, render: 1, render_form: 1
    end
  end

  attr :value, :any, required: true
  attr :options, :list, required: true

  def render(assigns) do
    assigns = assign(assigns, :label, option_value_to_label(assigns.options, assigns.value))

    ~H"""
    <%= @label %>
    """
  end

  attr :form, :any, required: true
  attr :field, :atom, required: true
  attr :value, :any, required: true
  attr :options, :list, required: true
  attr :prompt, :string, required: true

  def render_form(assigns) do
    assigns =
      assigns
      |> assign(:options, [{assigns.prompt, nil} | assigns.options])
      |> assign(:selected, selected(assigns.value))

    ~H"""
    <%= Phoenix.HTML.Form.select(
      @form,
      @field,
      @options,
      class: "select select-sm select-bordered mt-2 w-full",
      selected: @selected
    ) %>
    """
  end

  def selected(""), do: nil
  def selected(value), do: value

  def query(query, attribute, value) do
    where(query, [x], field(x, ^attribute) == ^value)
  end

  def option_value_to_label(options, value) do
    Enum.find_value(options, fn {option_label, option_value} ->
      if option_value == value, do: option_label
    end)
  end
end<|MERGE_RESOLUTION|>--- conflicted
+++ resolved
@@ -62,22 +62,11 @@
       end
 
       @impl Backpex.Filter
-<<<<<<< HEAD
-      def render_form(var!(assigns) = assigns) do
-        ~H"""
-        <select name={@form[@field].name} class="select select-sm select-bordered mt-2 w-full">
-          <option value=""><%= prompt() %></option>
-          <%= Phoenix.HTML.Form.options_for_select(options(), selected(@value)) %>
-        </select>
-        """
-      end
-=======
       def render_form(assigns) do
         assigns =
           assigns
-          |> assign(:options, options())
+          |> assign(:options, [{prompt(), nil} | options()])
           |> assign(:prompt, prompt())
->>>>>>> 55e50d94
 
         SelectFilter.render_form(assigns)
       end
@@ -104,19 +93,11 @@
   attr :prompt, :string, required: true
 
   def render_form(assigns) do
-    assigns =
-      assigns
-      |> assign(:options, [{assigns.prompt, nil} | assigns.options])
-      |> assign(:selected, selected(assigns.value))
-
     ~H"""
-    <%= Phoenix.HTML.Form.select(
-      @form,
-      @field,
-      @options,
-      class: "select select-sm select-bordered mt-2 w-full",
-      selected: @selected
-    ) %>
+    <select name={@form[@field].name} class="select select-sm select-bordered mt-2 w-full">
+      <option value=""><%= @prompt %></option>
+      <%= Phoenix.HTML.Form.options_for_select(@options, selected(@value)) %>
+    </select>
     """
   end
 
