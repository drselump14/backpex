--- conflicted
+++ resolved
@@ -533,12 +533,9 @@
       end
 
   Currently supported by the following fields:
-<<<<<<< HEAD
   - `Backpex.Fields.BelongsTo`
-=======
   - `Backpex.Fields.Date`
   - `Backpex.Fields.DateTime`
->>>>>>> 332cf334
   - `Backpex.Fields.Number`
   - `Backpex.Fields.Select`
   - `Backpex.Fields.Text`
