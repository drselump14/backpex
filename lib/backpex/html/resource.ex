--- conflicted
+++ resolved
@@ -240,38 +240,6 @@
     </div>
     <Backpex.HTML.CoreComponents.filter_badge
       :for={{key, value} <- @filter_options}
-<<<<<<< HEAD
-      key={key}
-      value={value}
-      filter={Keyword.get(@filters, String.to_existing_atom(key))}
-    />
-    """
-  end
-
-  defp filter_badge(assigns) do
-    ~H"""
-    <div class="join indicator ring-base-content/10 relative ring-1">
-      <div class="badge badge-outline join-item bg-base-300 h-auto border-0 px-4 py-1.5 font-semibold">
-        <%= Map.get(@filter, :label, @filter.module.label()) %>
-      </div>
-      <div class="badge badge-outline join-item h-auto border-0 px-4 py-1.5">
-        <%= component(
-          &@filter.module.render/1,
-          [value: @value],
-          {__ENV__.module, __ENV__.function, __ENV__.file, __ENV__.line}
-        ) %>
-      </div>
-      <button
-        type="button"
-        phx-click="clear-filter"
-        phx-value-field={@key}
-        class="indicator-item bg-base-300 grid place-items-center rounded-full p-1 shadow transition duration-75 hover:text-secondary hover:scale-110 "
-        aria-label={Backpex.translate({"Clear %{name} filter", %{name: @filter.module.label()}})}
-      >
-        <Backpex.HTML.CoreComponents.icon name="hero-x-mark" class="h-3 w-3" />
-      </button>
-    </div>
-=======
       filter_name={key}
       clear_event="clear-filter"
       label={Keyword.get(@filters, String.to_existing_atom(key)).module.label()}
@@ -282,7 +250,6 @@
         {__ENV__.module, __ENV__.function, __ENV__.file, __ENV__.line}
       ) %>
     </Backpex.HTML.CoreComponents.filter_badge>
->>>>>>> a196261d
     """
   end
 
